--- conflicted
+++ resolved
@@ -362,11 +362,7 @@
 	
 	// vars
 	$fields = get_field_objects( $post_id );
-<<<<<<< HEAD
 	$return = array();
-=======
-	$return = '';
->>>>>>> b1c296db
 	
 	
 	// populate
